/*
	Copyright 2023 Loophole Labs

	Licensed under the Apache License, Version 2.0 (the "License");
	you may not use this file except in compliance with the License.
	You may obtain a copy of the License at

		   http://www.apache.org/licenses/LICENSE-2.0

	Unless required by applicable law or agreed to in writing, software
	distributed under the License is distributed on an "AS IS" BASIS,
	WITHOUT WARRANTIES OR CONDITIONS OF ANY KIND, either express or implied.
	See the License for the specific language governing permissions and
	limitations under the License.
*/

package command

import (
	"context"
	"errors"
	"fmt"
	"log"
	"os"
<<<<<<< HEAD
=======
	"path"
>>>>>>> 6dc0f96a
	"path/filepath"
	"strings"

	"github.com/fatih/color"
	"github.com/loopholelabs/cmdutils"
	"github.com/loopholelabs/cmdutils/pkg/config"
	"github.com/loopholelabs/cmdutils/pkg/printer"
	"github.com/loopholelabs/cmdutils/pkg/version"
	"github.com/mitchellh/mapstructure"
	"github.com/spf13/cobra"
	"github.com/spf13/pflag"
	"github.com/spf13/viper"
)

type SetupCommand[T config.Config] func(cmd *cobra.Command, ch *cmdutils.Helper[T])

type Command[T config.Config] struct {
	cli           string
	command       *cobra.Command
	version       *version.Version[T]
	newConfig     config.New[T]
	config        T
	setupCommands []SetupCommand[T]
}

var (
	cfgFile  string
	logFile  string
	replacer = strings.NewReplacer("-", "_", ".", "_")
)

func New[T config.Config](cli string, short string, long string, noargs bool, version *version.Version[T], newConfig config.New[T], setupCommands []SetupCommand[T]) *Command[T] {
	c := &cobra.Command{
		Use:              cli,
		Short:            short,
		Long:             long,
		TraverseChildren: true,
	}
	if noargs {
		c.Args = cobra.NoArgs
	}
	return &Command[T]{
		cli:           cli,
		command:       c,
		version:       version,
		newConfig:     newConfig,
		setupCommands: setupCommands,
	}
}

func (c *Command[T]) Execute(ctx context.Context) int {
	var format printer.Format
	var debug bool

	devEnv := fmt.Sprintf("%s_DISABLE_DEV_WARNING", strings.ToUpper(replacer.Replace(c.cli)))
	devWarning := fmt.Sprintf("!! WARNING: You are using a self-compiled binary which is not officially supported.\n!! To dismiss this warning, set %s=true\n\n", devEnv)

	if _, ok := os.LookupEnv(devEnv); !ok {
		if c.version.GitCommit() == "" || c.version.GoVersion() == "" || c.version.BuildDate() == "" || c.version.Version() == "" || c.version.Platform() == "" {
			_, _ = fmt.Fprintf(os.Stderr, devWarning)
		}
	}

	err := c.runCmd(ctx, &format, &debug)
	if err == nil {
		return 0
	}

	// print any user specific messages first
	switch format {
	case printer.JSON:
		_, _ = fmt.Fprintf(os.Stderr, `{"error": "%s"}`, err)
	default:
		_, _ = fmt.Fprintf(os.Stderr, "Error: %s\n", err)
	}

	// check if a sub command wants to return a specific exit code
	var cmdErr *cmdutils.Error
	if errors.As(err, &cmdErr) {
		return cmdErr.ExitCode
	}

	return cmdutils.FatalErrExitCode
}

// runCmd adds all child commands to the root command, sets flags
// appropriately, and runs the root command.
func (c *Command[T]) runCmd(ctx context.Context, format *printer.Format, debug *bool) error {
	c.config = c.newConfig()

	configDir, err := c.config.DefaultConfigDir()
	if err != nil {
		return err
	}

	configPath := path.Join(configDir, c.config.DefaultConfigFile())
	logPath := path.Join(configDir, c.config.DefaultLogFile())

	c.command.PersistentFlags().StringVar(&cfgFile, "config", "", fmt.Sprintf("Config file (default is %s)", configPath))
	c.command.PersistentFlags().StringVar(&logFile, "log", logPath, "Log File")

	cobra.OnInitialize(func() {
		err := c.initConfig()
		if err != nil {
			fmt.Printf("Error: %s\n", err)
			os.Exit(cmdutils.FatalErrExitCode)
		}
	})

	c.command.SilenceUsage = true
	c.command.SilenceErrors = true

	v := c.version.Format(c.cli)
	c.command.SetVersionTemplate(v)
	c.command.Version = v
	c.command.Flags().Bool("version", false, fmt.Sprintf("Show %s version", c.cli))

	c.config.RootPersistentFlags(c.command.PersistentFlags())

	c.command.PersistentFlags().VarP(printer.NewFormatValue(printer.Human, format), "format", "f", "Show output in a specific format. Possible values: [human, json, csv]")
	if err = viper.BindPFlag("format", c.command.PersistentFlags().Lookup("format")); err != nil {
		return err
	}
	_ = c.command.RegisterFlagCompletionFunc("format", func(cmd *cobra.Command, args []string, toComplete string) ([]string, cobra.ShellCompDirective) {
		return []string{"human", "json", "csv"}, cobra.ShellCompDirectiveDefault
	})

	c.command.PersistentFlags().BoolVar(debug, "debug", false, "Enable debug mode")
	if err = viper.BindPFlag("debug", c.command.PersistentFlags().Lookup("debug")); err != nil {
		return err
	}

	ch := &cmdutils.Helper[T]{
		Printer: printer.NewPrinter(format),
		Config:  c.config,
	}
	ch.SetDebug(debug)

	c.command.PersistentFlags().BoolVar(&color.NoColor, "no-color", false, "Disable color output")
	if err = viper.BindPFlag("no-color", c.command.PersistentFlags().Lookup("no-color")); err != nil {
		return err
	}

	c.command.AddCommand(c.version.Cmd(ch, c.cli))

	for _, setup := range c.setupCommands {
		setup(c.command, ch)
	}

	return c.command.ExecuteContext(ctx)
}

// initConfig reads in config file and ENV variables if set.
func (c *Command[T]) initConfig() error {
	if cfgFile != "" {
		// Use config file from the flag.
		viper.SetConfigFile(cfgFile)
	} else {
		configDir, err := c.config.DefaultConfigDir()
		if err != nil {
			return fmt.Errorf("failed to read default configuration directory: %w", err)
		}

		viper.AddConfigPath(configDir)

		configFile := c.config.DefaultConfigFile()
		configFileSplit := strings.Split(configFile, ".")
		viper.SetConfigName(configFileSplit[0])
		if len(configFileSplit) > 1 {
			viper.SetConfigType(configFileSplit[1])
		}
	}

	viper.SetEnvPrefix(strings.ToUpper(c.cli))
	viper.SetEnvKeyReplacer(replacer)
	viper.AutomaticEnv() // read in environment variables that match

	// If a config file is found, read it in.
	if err := viper.ReadInConfig(); err != nil {
		if _, ok := err.(viper.ConfigFileNotFoundError); !ok {
			// Only handle errors when it's something unrelated to the config file not
			// existing.
			return fmt.Errorf("failed to read configuration: %w", err)
		}
	}
	err := viper.Unmarshal(c.config, viper.DecodeHook(mapstructure.TextUnmarshallerHookFunc()))
	if err != nil {
		return fmt.Errorf("failed to unmarshal configuration: %w", err)
	}

	c.postInitCommands(c.command.Commands())

	if c.config.GetConfigFile() != "" {
		err := os.MkdirAll(filepath.Dir(c.config.GetConfigFile()), 0700)
		if err != nil {
			if !os.IsExist(err) {
				return fmt.Errorf("failed to create configuration directory: %w", err)
			}
		}
	}

	if c.config.GetLogFile() != "" {
		err := os.MkdirAll(filepath.Dir(c.config.GetLogFile()), 0700)
		if err != nil {
			if !os.IsExist(err) {
				return fmt.Errorf("failed to create log directory: %w", err)
			}
		}
	} else {
		return errors.New("No log file specified")
	}

	return nil
}

// Hacky fix for getting Cobra required flags and Viper playing well together.
// See: https://github.com/spf13/viper/issues/397
func (c *Command[T]) postInitCommands(commands []*cobra.Command) {
	for _, cmd := range commands {
		c.presetRequiredFlags(cmd)
		if cmd.HasSubCommands() {
			c.postInitCommands(cmd.Commands())
		}
	}
}

func (c *Command[T]) presetRequiredFlags(cmd *cobra.Command) {
	err := viper.BindPFlags(cmd.Flags())
	if err != nil {
		log.Fatalf("error binding flags: %v", err)
	}

	cmd.Flags().VisitAll(func(f *pflag.Flag) {
		if viper.IsSet(f.Name) && viper.GetString(f.Name) != "" {
			err = cmd.Flags().Set(f.Name, viper.GetString(f.Name))
			if err != nil {
				log.Fatalf("error setting flag %s: %v", f.Name, err)
			}
		}
	})

	c.config.SetConfigFile(viper.ConfigFileUsed())
	c.config.SetLogFile(logFile)
}<|MERGE_RESOLUTION|>--- conflicted
+++ resolved
@@ -22,10 +22,7 @@
 	"fmt"
 	"log"
 	"os"
-<<<<<<< HEAD
-=======
 	"path"
->>>>>>> 6dc0f96a
 	"path/filepath"
 	"strings"
 
